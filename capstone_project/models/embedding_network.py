import logging
import torch
import torch.nn as nn
import torch.nn.functional as F


def conv3x3(in_channels, out_channels, stride=1, padding=1, bias=False):
    return nn.Conv2d(in_channels, out_channels, kernel_size=3,
                     stride=stride, padding=padding, bias=bias)


# Residual block
class ResidualBlock(nn.Module):
    def __init__(self, in_channels, out_channels, stride=1, downsample=None):
        super(ResidualBlock, self).__init__()
        self.conv1 = conv3x3(in_channels, out_channels, stride)
        self.bn1 = nn.BatchNorm2d(out_channels)
        self.conv2 = conv3x3(out_channels, out_channels)
        self.bn2 = nn.BatchNorm2d(out_channels)
        self.relu = nn.ReLU(inplace=True)
        self.downsample = downsample

    def forward(self, x):
        residual = x
        x = self.conv1(x)
        x = self.bn1(x)
        x = self.relu(x)
        x = self.conv2(x)
        x = self.bn2(x)
        if self.downsample:
            residual = self.downsample(x)
        x += residual
        x = self.relu(x)
        return x


class CNNNetwork(nn.Module):
    def __init__(self, in_dim, in_channels, hidden_size, out_dim, block=ResidualBlock, num_blocks=3, use_pool=False, use_res=False):
        super(CNNNetwork, self).__init__()
        self.in_dim = in_dim
        self.in_channels = in_channels
        self.use_pool = use_pool
        self.use_res = use_res

        # Conv layers with batch-norm
        self.conv1 = conv3x3(in_channels, 32)
        self.bn1 = nn.BatchNorm2d(32)

        # Conv layers with batch-norm and downsampling
        self.conv2 = conv3x3(32, 64)
        self.bn2 = nn.BatchNorm2d(64)
        self.downsample1 = nn.MaxPool2d(2) if use_pool else conv3x3(64, 64, stride=2)

        # Conv layers with batch-norm and downsampling
        self.conv3 = conv3x3(64, 64)
        self.bn3 = nn.BatchNorm2d(64)
        self.downsample2 = nn.MaxPool2d(2) if use_pool else conv3x3(64, 64, stride=2)

        self.relu = nn.ReLU(inplace=True)

        # Residual layers
        if use_res:
            self.residual_layers = self._make_layer(block, 64, 64, num_blocks)

        # Automatically get dimension of FC layer by using dummy input
        fc1_input_size, _ = self._get_fc_input_size()

        # Fully connected layers
        self.fc1 = nn.Linear(fc1_input_size, hidden_size)
        self.fc2 = nn.Linear(hidden_size, out_dim)

        self._init_weights() # Initialize weights
        self._get_trainable_params() # Print number of trainable parameters

    def forward(self, x):
<<<<<<< HEAD
        # Reshape input to batch_size x in_channels x height x width
        x = x.view(-1, self.in_channels, self.in_dim, self.in_dim)

=======
>>>>>>> d26a19ba
        x = self.conv1(x)
        x = self.bn1(x)
        x = self.relu(x)

        x = self.conv2(x)
        x = self.bn2(x)
        x = self.relu(x)
        x = self.downsample1(x)


        x = self.conv3(x)
        x = self.bn3(x)
        x = self.relu(x)
        x = self.downsample2(x)

        if self.use_res:
            x = self.residual_layers(x)

        x = x.view(x.size(0), -1)
        x = self.fc1(x)
        x = self.relu(x)
        x = self.fc2(x)

        # Zero centering and l2 normalization
        x = x - x.mean()
        x = x / torch.norm(x, p=2, dim=1, keepdim=True)

        return x

    def _make_layer(self, block, in_channels, out_channels, num_blocks, stride=1, downsample=None):
        if (not downsample) and ((stride != 1) or (in_channels != out_channels)):
            downsample = nn.Sequential(conv3x3(in_channels, out_channels, stride=stride), nn.BatchNorm2d(out_channels))

        layers = [block(in_channels, out_channels, stride, downsample)]
        for i in range(num_blocks-1):
            # For residual blocks, in_channels = out_channels
            layers.append(block(out_channels, out_channels))

        return nn.Sequential(*layers)

    def _init_weights(self):
        for m in self.modules():
            if isinstance(m, nn.Conv2d):
                nn.init.xavier_normal_(m.weight)
            elif isinstance(m, nn.BatchNorm2d):
                nn.init.constant_(m.weight, 1)
                nn.init.constant_(m.bias, 0)
            elif isinstance(m, nn.Linear):
                nn.init.xavier_normal_(m.weight)
                nn.init.uniform_(m.bias)

    def _get_fc_input_size(self):
        '''
        Returns:
            - input size of FC1 layer
            - tuple of shape (num_channels, height, width)
              for final features before FC1 (useful for decoder)
        '''
        layers = nn.Sequential(self.conv1,
                            self.bn1,
                            self.relu,
                            self.conv2,
                            self.bn2,
                            self.relu,
                            self.downsample1,
                            self.conv3,
                            self.bn3,
                            self.relu,
                            self.downsample2
                            )

        if self.use_res:
            layers = nn.Sequential(layers, self.residual_layers)

        with torch.no_grad():
            dummy_input = torch.zeros([1, self.in_channels, self.in_dim, self.in_dim]).float()
            dummy_output = layers(dummy_input)
            fc_size = dummy_output.flatten(0).shape[0]

        logging.info('Input hidden size of FC1 in Embedding Network: {}'.format(fc_size))

        return fc_size, dummy_output.squeeze(0).shape

    def _get_trainable_params(self):
        num_params = sum(p.numel() for p in self.parameters() if p.requires_grad)
        logging.info('Number of trainable parameters in EmbeddingNetwork: {}'.format(num_params))
        return num_params


<<<<<<< HEAD
class EmbeddingCNNNetwork(nn.Module):
    def __init__(self, in_dim, in_channels, embedding_size, hidden_size, out_dim):
        super(EmbeddingCNNNetwork, self).__init__()
        self.in_dim = in_dim
        self.in_channels = in_channels

        self.embedding = nn.Embedding(11, embedding_size)

        # Conv-ReLU layers with batch-norm
        self.conv1 = conv3x3(in_channels * embedding_size, 32)
        self.bn1 = nn.BatchNorm2d(32)

        # Conv-ReLU layers with batch-norm and downsampling
        self.conv2 = conv3x3(32, 64)
        self.bn2 = nn.BatchNorm2d(64)
        self.downsample1 = nn.MaxPool2d(2)

        # Conv-ReLU layers with batch-norm and downsampling
=======
class EmbeddingCNNNetwork1(nn.Module):
    def __init__(self, in_dim, embedding_size, hidden_size, out_dim):
        super(EmbeddingCNNNetwork1, self).__init__()

        # Initial embeddings for each channel
        self.emb0 = nn.Embedding(11, embedding_size)
        self.emb1 = nn.Embedding(6, embedding_size)
        self.emb2 = nn.Embedding(2, embedding_size)

        # Conv layers with batch-norm
        self.conv1 = conv3x3(3 * embedding_size, 32)
        self.bn1 = nn.BatchNorm2d(32)

        # Conv layers with batch-norm and downsampling
        self.conv2 = conv3x3(32, 64)
        self.bn2 = nn.BatchNorm2d(64)
        self.downsample1 = nn.MaxPool2d(2)
>>>>>>> d26a19ba
        self.conv3 = conv3x3(64, 64)
        self.bn3 = nn.BatchNorm2d(64)
        self.downsample2 = nn.MaxPool2d(2)

        self.relu = nn.ReLU(inplace=True)

        # Fully connected layers
        self.fc1 = nn.Linear((in_dim//4) * (in_dim//4) * 64, 256)
        self.fc2 = nn.Linear(256, out_dim)
<<<<<<< HEAD
=======

        self._init_weights() # Initialize weights
        self._get_trainable_params() # Print number of trainable parameters

    def forward(self, x):
        x = torch.cat([self.emb0(x[:, 0]), self.emb1(x[:, 1]), self.emb2(x[:, 2])], -1)
        x = x.permute([0, 3, 1, 2]).contiguous()

        x = self.conv1(x)
        x = self.bn1(x)
        x = self.relu(x)

        x = self.conv2(x)
        x = self.bn2(x)
        x = self.relu(x)
        x = self.downsample1(x)

        x = self.conv3(x)
        x = self.bn3(x)
        x = self.relu(x)
        x = self.downsample2(x)

        x = x.view(x.size(0), -1)
        x = self.fc1(x)
        x = self.relu(x)
        x = self.fc2(x)

        # Zero centering and l2 normalization
        x = x - x.mean()
        x = x / torch.norm(x, p=2, dim=1, keepdim=True)

        return x

    def _init_weights(self):
        for m in self.modules():
            if isinstance(m, nn.Conv2d):
                nn.init.xavier_normal_(m.weight)
            elif isinstance(m, nn.BatchNorm2d):
                nn.init.constant_(m.weight, 1)
                nn.init.constant_(m.bias, 0)
            elif isinstance(m, nn.Linear):
                nn.init.xavier_normal_(m.weight)
                nn.init.uniform_(m.bias)
            elif isinstance(m, nn.Embedding):
                nn.init.orthogonal_(m.weight.data)

    def _get_trainable_params(self):
        num_params = sum(p.numel() for p in self.parameters() if p.requires_grad)
        logging.info('Number of trainable parameters in EmbeddingNetwork: {}'.format(num_params))
        return num_params


class EmbeddingCNNNetwork2(nn.Module):
    def __init__(self, in_dim, embedding_size, hidden_size, out_dim):
        super(EmbeddingCNNNetwork2, self).__init__()

        # Initial embeddings for each channel
        self.emb0 = nn.Embedding(11, embedding_size)
        self.emb1 = nn.Embedding(6, embedding_size)
        self.emb2 = nn.Embedding(2, embedding_size)

        # Conv layers with batch-norm
        self.conv1 = nn.Conv2d(3 * embedding_size, 16, kernel_size=5, padding=2)
        self.bn1 = nn.BatchNorm2d(16)
        self.conv2 = nn.Conv2d(16, 32, kernel_size=5, padding=2)
        self.bn2 = nn.BatchNorm2d(32)

        # Fully connected layers
        self.fc1 = nn.Linear((in_dim//4) * (in_dim//4) * 32, hidden_size)
        self.fc2 = nn.Linear(hidden_size, out_dim)

        self.dropout = nn.Dropout(p=0.5)
>>>>>>> d26a19ba

        self._init_weights() # Initialize weights
        self._get_trainable_params() # Print number of trainable parameters

    def forward(self, x):
<<<<<<< HEAD
        # Reshape input to batch_size x in_channels x height x width
        x = x.view(-1, self.in_channels, self.in_dim, self.in_dim)

        x = self.embedding(x)
        x = x.permute([0, 1, 4, 2, 3]).contiguous().view(x.size(0), -1, x.size(2), x.size(3))

        x = self.conv1(x)
        x = self.bn1(x)
        x = self.relu(x)

        x = self.conv2(x)
        x = self.bn2(x)
        x = self.relu(x)
        x = self.downsample1(x)

        x = self.conv3(x)
        x = self.bn3(x)
        x = self.relu(x)
        x = self.downsample2(x)

        x = x.view(x.size(0), -1)
        x = self.fc1(x)
        x = self.relu(x)
=======
        x = torch.cat([self.emb0(x[:, 0]), self.emb1(x[:, 1]), self.emb2(x[:, 2])], -1)
        x = x.permute([0, 3, 1, 2]).contiguous()
        x = self.bn1(self.conv1(x))
        x = F.relu(F.max_pool2d(x, 2))
        x = self.bn2(self.conv2(x))
        x = F.relu(F.max_pool2d(x, 2))
        x = x.view(x.size(0), -1)
        x = F.relu(self.fc1(x))
>>>>>>> d26a19ba
        x = self.fc2(x)

        # Zero centering and l2 normalization
        x = x - x.mean()
        x = x / torch.norm(x, p=2, dim=1, keepdim=True)

        return x

    def _init_weights(self):
        for m in self.modules():
            if isinstance(m, nn.Conv2d):
                nn.init.xavier_normal_(m.weight)
            elif isinstance(m, nn.BatchNorm2d):
                nn.init.constant_(m.weight, 1)
                nn.init.constant_(m.bias, 0)
            elif isinstance(m, nn.Linear):
                nn.init.xavier_normal_(m.weight)
                nn.init.uniform_(m.bias)
            elif isinstance(m, nn.Embedding):
                nn.init.orthogonal_(m.weight.data)

    def _get_trainable_params(self):
        num_params = sum(p.numel() for p in self.parameters() if p.requires_grad)
        logging.info('Number of trainable parameters in EmbeddingNetwork: {}'.format(num_params))
        return num_params


# class EmbeddingCNNNetwork(nn.Module):
#     def __init__(self, in_dim, in_channels, embedding_size, hidden_size, out_dim):
#         super(EmbeddingCNNNetwork, self).__init__()
#         self.embedding = nn.Embedding(11, embedding_size)
#         self.conv1 = nn.Conv2d(in_channels * embedding_size, 16, kernel_size=5, padding=2)
#         self.conv2 = nn.Conv2d(16, 32, kernel_size=5, padding=2)
#         self.fc1 = nn.Linear((in_dim//4) * (in_dim//4) * 32, hidden_size)
#         self.fc2 = nn.Linear(hidden_size, out_dim)
#         self.bn1 = nn.BatchNorm2d(16)
#         self.bn2 = nn.BatchNorm2d(32)
#         self.dropout = nn.Dropout(p=0.5)

#         self._init_weights() # Initialize weights
#         self._get_trainable_params() # Print number of trainable parameters

#     def forward(self, x):
#         #import ipdb; ipdb.set_trace()
#         x = self.embedding(x)
#         x = x.permute([0, 1, 4, 2, 3]).contiguous().view(x.size(0), -1, x.size(2), x.size(3))
#         x = self.bn1(self.conv1(x))
#         x = F.relu(F.max_pool2d(x, 2))
#         x = self.bn2(self.conv2(x))
#         x = F.relu(F.max_pool2d(x, 2))
#         x = x.view(x.size(0), -1)
#         x = F.relu(self.fc1(x))
#         # x = self.dropout(x)
#         x = self.fc2(x)

#         # # Zero centering and l2 normalization
#         # x = x - x.mean()
#         x = x / torch.norm(x, p=2, dim=1, keepdim=True)

#         return x

#     def _init_weights(self):
#         for m in self.modules():
#             if isinstance(m, nn.Conv2d):
#                 nn.init.xavier_normal_(m.weight)
#             elif isinstance(m, nn.BatchNorm2d):
#                 nn.init.constant_(m.weight, 1)
#                 nn.init.constant_(m.bias, 0)
#             elif isinstance(m, nn.Linear):
#                 nn.init.xavier_normal_(m.weight)
#                 nn.init.uniform_(m.bias)

#     def _get_trainable_params(self):
#         num_params = sum(p.numel() for p in self.parameters() if p.requires_grad)
#         logging.info('Number of trainable parameters in EmbeddingNetwork: {}'.format(num_params))
#         return num_params


class RelativeNetwork(nn.Module):
    def __init__(self, embedding_size, hidden_size, out_dim):
        super(RelativeNetwork, self).__init__()

        # Initial embeddings for each channel
        self.emb0 = nn.Embedding(11, embedding_size)
        self.emb1 = nn.Embedding(6, embedding_size)
        self.emb2 = nn.Embedding(2, embedding_size)

        # Conv layers
        self.conv1 = nn.Conv2d(3 * embedding_size, 16, kernel_size=5, padding=2)
        self.conv2 = nn.Conv2d(16, 32, kernel_size=5, padding=2)
        self.conv1x1 = nn.Conv2d(64 + 2, 256, kernel_size=1)

        # Fully connected layers
        self.fc1 = nn.Linear(256, hidden_size)
        self.fc2 = nn.Linear(hidden_size, out_dim)

        self.dropout = nn.Dropout(p=0.5)

        self._init_weights() # Initialize weights
        self._get_trainable_params() # Print number of trainable parameters

    def forward(self, x):
        x = torch.cat([self.emb0(x[:, 0]), self.emb1(x[:, 1]), self.emb2(x[:, 2])], -1)
        x = x.permute([0, 3, 1, 2]).contiguous()

        x = F.relu(F.max_pool2d(self.conv1(x), 2))
        x = F.relu(F.max_pool2d(self.conv2(x), 2))

        coords = torch.linspace(0, x.size(-1) - 1, x.size(-1)).to(x.device) / x.size(-1)
        x_coords = coords.unsqueeze(0).unsqueeze(0).unsqueeze(-1).repeat(x.size(0) ,1, 1, x.size(-1))
        y_coords = coords.unsqueeze(0).unsqueeze(0).unsqueeze(-2).repeat(x.size(0), 1, x.size(-1), 1)
        xy_coord = torch.cat([x_coords, y_coords], 1) # Creates a 2D grid
        xy_coord = xy_coord.view(xy_coord.size(0), xy_coord.size(1), -1) # 2D->1D

        offsets = xy_coord.unsqueeze(-1) - xy_coord.unsqueeze(-2) # Creates offsets for all pixels
        x = x.view(x.size(0), x.size(1), -1) # 2D->1D

        x_ = x.unsqueeze(-1).repeat(1, 1, 1, x.size(-1))
        _x = x.unsqueeze(-2).repeat(1, 1, x.size(-1), 1)
        x = torch.cat([offsets, x_, _x], 1) # Concatenate every pixel with every pixel

        x = F.relu(self.conv1x1(x)) # Do 1x1 convolution to combine information from all pairs

        x = F.avg_pool2d(x, x.size(-1), x.size(-1)).squeeze(-1).squeeze(-1) # Global aggregation of this information
        x = F.relu(self.fc1(x))
<<<<<<< HEAD
        # x = self.dropout(x)
=======
>>>>>>> d26a19ba
        x = self.fc2(x)

        # Zero centering and l2 normalization
        x = x - x.mean()
        x = x / torch.norm(x, p=2, dim=1, keepdim=True)

        return x

    def _init_weights(self):
        for m in self.modules():
            if isinstance(m, nn.Conv2d):
                nn.init.xavier_normal_(m.weight)
            elif isinstance(m, nn.BatchNorm2d):
                nn.init.constant_(m.weight, 1)
                nn.init.constant_(m.bias, 0)
            elif isinstance(m, nn.Linear):
                nn.init.xavier_normal_(m.weight)
                nn.init.uniform_(m.bias)
            elif isinstance(m, nn.Embedding):
                nn.init.orthogonal_(m.weight.data)

    def _get_trainable_params(self):
        num_params = sum(p.numel() for p in self.parameters() if p.requires_grad)
        logging.info('Number of trainable parameters in EmbeddingNetwork: {}'.format(num_params))
        return num_params<|MERGE_RESOLUTION|>--- conflicted
+++ resolved
@@ -73,12 +73,6 @@
         self._get_trainable_params() # Print number of trainable parameters
 
     def forward(self, x):
-<<<<<<< HEAD
-        # Reshape input to batch_size x in_channels x height x width
-        x = x.view(-1, self.in_channels, self.in_dim, self.in_dim)
-
-=======
->>>>>>> d26a19ba
         x = self.conv1(x)
         x = self.bn1(x)
         x = self.relu(x)
@@ -168,26 +162,6 @@
         return num_params
 
 
-<<<<<<< HEAD
-class EmbeddingCNNNetwork(nn.Module):
-    def __init__(self, in_dim, in_channels, embedding_size, hidden_size, out_dim):
-        super(EmbeddingCNNNetwork, self).__init__()
-        self.in_dim = in_dim
-        self.in_channels = in_channels
-
-        self.embedding = nn.Embedding(11, embedding_size)
-
-        # Conv-ReLU layers with batch-norm
-        self.conv1 = conv3x3(in_channels * embedding_size, 32)
-        self.bn1 = nn.BatchNorm2d(32)
-
-        # Conv-ReLU layers with batch-norm and downsampling
-        self.conv2 = conv3x3(32, 64)
-        self.bn2 = nn.BatchNorm2d(64)
-        self.downsample1 = nn.MaxPool2d(2)
-
-        # Conv-ReLU layers with batch-norm and downsampling
-=======
 class EmbeddingCNNNetwork1(nn.Module):
     def __init__(self, in_dim, embedding_size, hidden_size, out_dim):
         super(EmbeddingCNNNetwork1, self).__init__()
@@ -205,7 +179,6 @@
         self.conv2 = conv3x3(32, 64)
         self.bn2 = nn.BatchNorm2d(64)
         self.downsample1 = nn.MaxPool2d(2)
->>>>>>> d26a19ba
         self.conv3 = conv3x3(64, 64)
         self.bn3 = nn.BatchNorm2d(64)
         self.downsample2 = nn.MaxPool2d(2)
@@ -215,8 +188,6 @@
         # Fully connected layers
         self.fc1 = nn.Linear((in_dim//4) * (in_dim//4) * 64, 256)
         self.fc2 = nn.Linear(256, out_dim)
-<<<<<<< HEAD
-=======
 
         self._init_weights() # Initialize weights
         self._get_trainable_params() # Print number of trainable parameters
@@ -289,37 +260,11 @@
         self.fc2 = nn.Linear(hidden_size, out_dim)
 
         self.dropout = nn.Dropout(p=0.5)
->>>>>>> d26a19ba
 
         self._init_weights() # Initialize weights
         self._get_trainable_params() # Print number of trainable parameters
 
     def forward(self, x):
-<<<<<<< HEAD
-        # Reshape input to batch_size x in_channels x height x width
-        x = x.view(-1, self.in_channels, self.in_dim, self.in_dim)
-
-        x = self.embedding(x)
-        x = x.permute([0, 1, 4, 2, 3]).contiguous().view(x.size(0), -1, x.size(2), x.size(3))
-
-        x = self.conv1(x)
-        x = self.bn1(x)
-        x = self.relu(x)
-
-        x = self.conv2(x)
-        x = self.bn2(x)
-        x = self.relu(x)
-        x = self.downsample1(x)
-
-        x = self.conv3(x)
-        x = self.bn3(x)
-        x = self.relu(x)
-        x = self.downsample2(x)
-
-        x = x.view(x.size(0), -1)
-        x = self.fc1(x)
-        x = self.relu(x)
-=======
         x = torch.cat([self.emb0(x[:, 0]), self.emb1(x[:, 1]), self.emb2(x[:, 2])], -1)
         x = x.permute([0, 3, 1, 2]).contiguous()
         x = self.bn1(self.conv1(x))
@@ -328,7 +273,6 @@
         x = F.relu(F.max_pool2d(x, 2))
         x = x.view(x.size(0), -1)
         x = F.relu(self.fc1(x))
->>>>>>> d26a19ba
         x = self.fc2(x)
 
         # Zero centering and l2 normalization
@@ -354,57 +298,6 @@
         num_params = sum(p.numel() for p in self.parameters() if p.requires_grad)
         logging.info('Number of trainable parameters in EmbeddingNetwork: {}'.format(num_params))
         return num_params
-
-
-# class EmbeddingCNNNetwork(nn.Module):
-#     def __init__(self, in_dim, in_channels, embedding_size, hidden_size, out_dim):
-#         super(EmbeddingCNNNetwork, self).__init__()
-#         self.embedding = nn.Embedding(11, embedding_size)
-#         self.conv1 = nn.Conv2d(in_channels * embedding_size, 16, kernel_size=5, padding=2)
-#         self.conv2 = nn.Conv2d(16, 32, kernel_size=5, padding=2)
-#         self.fc1 = nn.Linear((in_dim//4) * (in_dim//4) * 32, hidden_size)
-#         self.fc2 = nn.Linear(hidden_size, out_dim)
-#         self.bn1 = nn.BatchNorm2d(16)
-#         self.bn2 = nn.BatchNorm2d(32)
-#         self.dropout = nn.Dropout(p=0.5)
-
-#         self._init_weights() # Initialize weights
-#         self._get_trainable_params() # Print number of trainable parameters
-
-#     def forward(self, x):
-#         #import ipdb; ipdb.set_trace()
-#         x = self.embedding(x)
-#         x = x.permute([0, 1, 4, 2, 3]).contiguous().view(x.size(0), -1, x.size(2), x.size(3))
-#         x = self.bn1(self.conv1(x))
-#         x = F.relu(F.max_pool2d(x, 2))
-#         x = self.bn2(self.conv2(x))
-#         x = F.relu(F.max_pool2d(x, 2))
-#         x = x.view(x.size(0), -1)
-#         x = F.relu(self.fc1(x))
-#         # x = self.dropout(x)
-#         x = self.fc2(x)
-
-#         # # Zero centering and l2 normalization
-#         # x = x - x.mean()
-#         x = x / torch.norm(x, p=2, dim=1, keepdim=True)
-
-#         return x
-
-#     def _init_weights(self):
-#         for m in self.modules():
-#             if isinstance(m, nn.Conv2d):
-#                 nn.init.xavier_normal_(m.weight)
-#             elif isinstance(m, nn.BatchNorm2d):
-#                 nn.init.constant_(m.weight, 1)
-#                 nn.init.constant_(m.bias, 0)
-#             elif isinstance(m, nn.Linear):
-#                 nn.init.xavier_normal_(m.weight)
-#                 nn.init.uniform_(m.bias)
-
-#     def _get_trainable_params(self):
-#         num_params = sum(p.numel() for p in self.parameters() if p.requires_grad)
-#         logging.info('Number of trainable parameters in EmbeddingNetwork: {}'.format(num_params))
-#         return num_params
 
 
 class RelativeNetwork(nn.Module):
@@ -454,10 +347,6 @@
 
         x = F.avg_pool2d(x, x.size(-1), x.size(-1)).squeeze(-1).squeeze(-1) # Global aggregation of this information
         x = F.relu(self.fc1(x))
-<<<<<<< HEAD
-        # x = self.dropout(x)
-=======
->>>>>>> d26a19ba
         x = self.fc2(x)
 
         # Zero centering and l2 normalization
