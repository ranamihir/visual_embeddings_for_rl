--- conflicted
+++ resolved
@@ -9,49 +9,6 @@
 import matplotlib
 matplotlib.use('Agg')
 import matplotlib.pyplot as plt
-<<<<<<< HEAD
-from torchviz import make_dot, make_dot_from_trace
-
-from capstone_project.preprocessing import get_paired_data, generate_dataloader
-from capstone_project.models.embedding_network import EmbeddingNetwork
-from capstone_project.models.classification_network import ClassificationNetwork
-from capstone_project.utils import train, test, accuracy, save_plot, make_dirs, save_checkpoint, load_checkpoint
-
-
-parser = argparse.ArgumentParser()
-parser.add_argument('--project-dir', metavar='PROJECT_DIR', dest='project_dir', help='path to project directory', required=False)
-parser.add_argument('--dataset', metavar='DATASET', dest='dataset', help='name of dataset file in data directory', required=False)
-parser.add_argument('--data-dir', metavar='DATA_DIR', dest='data_dir', help='path to data directory', required=False, default='data')
-parser.add_argument('--batch-size', metavar='BATCH_SIZE', dest='batch_size', help='batch size', required=False, type=int, default=128)
-parser.add_argument('--epochs', metavar='EPOCHS', dest='epochs', help='number of epochs', required=False, type=int, default=10)
-parser.add_argument('--device', metavar='DEVICE', dest='device', help='device', required=False)
-parser.add_argument('--device-id', metavar='DEVICE_ID', dest='device_id', help='device id of gpu', required=False, type=int)
-parser.add_argument('--ngpu', type=int, default=1, help='number of GPUs to use')
-parser.add_argument('--lr', metavar='LR', dest='lr', help='learning rate', required=False, type=float, default=1e-4)
-parser.add_argument('--force', action='store_true', help='overwrites all existing data')
-args = parser.parse_args()
-
-
-# Globals
-PROJECT_DIR = args.project_dir if args.project_dir else '/home/mihir/Desktop/GitHub/nyu/capstone_project/'
-DATA_DIR, CHECKPOINTS_DIR, PLOTS_DIR = args.data_dir, 'checkpoints', 'plots'
-DATASET = args.dataset if args.dataset else 'mnist_test_seq.npy'
-TEST_SIZE, VAL_SIZE = 0.2, 0.2
-
-BATCH_SIZE = args.batch_size    # input batch size for training
-N_EPOCHS = args.epochs          # number of epochs to train
-LR = args.lr                    # learning rate
-NGPU = args.ngpu                # number of GPUs
-DEVICE = args.device if args.device else 'cuda' if torch.cuda.is_available() else 'cpu'
-device = torch.device("cuda:0" if torch.cuda.is_available() else "cpu")
-if args.device_id and DEVICE == 'cuda':
-    torch.cuda.set_device(args.device_id)
-
-NUM_PASSES_FOR_GENERATION = 1   # number of passes through data for pair generation
-NUM_FRAMES_IN_STACK = 2         # number of (total) frames to concatenate for each video
-NUM_PAIRS_PER_EXAMPLE = 20       # number of pairs to generate for given video and time difference
-TIME_BUCKETS = [[0], [1], [2], [3,4], list(range(5,11,1))]
-=======
 
 from visual_embeddings.arguments import get_args
 from visual_embeddings.preprocessing import generate_all_offline_dataloaders, generate_online_dataloader
@@ -59,7 +16,6 @@
 from visual_embeddings.models.classification_network import *
 from visual_embeddings.utils import *
 
->>>>>>> 4e94a9d6
 
 def main():
     args = get_args() # Get arguments
